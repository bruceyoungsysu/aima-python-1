language:
  - python

python:
  - "3.4"

before_install:
  - git submodule update --remote

install:
  - pip install six
  - pip install flake8
  - pip install ipython
  - pip install matplotlib
  - pip install networkx
  - pip install ipywidgets
  - pip install Pillow
  - pip install pytest-cov
  - pip install ipythonblocks
  - pip install keras
  - pip install numpy
  - pip install tensorflow
<<<<<<< HEAD
=======
  - pip install opencv-python
>>>>>>> 37110de1

script:
  - py.test --cov=./
  - python -m doctest -v *.py

after_success:
  - flake8 --max-line-length 100 --ignore=E121,E123,E126,E221,E222,E225,E226,E242,E701,E702,E704,E731,W503 .

notifications:
  email: false<|MERGE_RESOLUTION|>--- conflicted
+++ resolved
@@ -20,10 +20,7 @@
   - pip install keras
   - pip install numpy
   - pip install tensorflow
-<<<<<<< HEAD
-=======
   - pip install opencv-python
->>>>>>> 37110de1
 
 script:
   - py.test --cov=./
