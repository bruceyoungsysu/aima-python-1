import random

from agents_4e import Agent
from agents_4e import Direction
from agents_4e import ReflexVacuumAgent, ModelBasedVacuumAgent, TrivialVacuumEnvironment, compare_agents, \
    RandomVacuumAgent, TableDrivenVacuumAgent, TableDrivenAgentProgram, RandomAgentProgram, \
    SimpleReflexAgentProgram, ModelBasedReflexAgentProgram
from agents_4e import Wall, Gold, Explorer, Thing, Bump, Glitter, WumpusEnvironment, Pit, \
    VacuumEnvironment, Dirt

random.seed("aima-python")


def test_move_forward():
    d = Direction("up")
    l1 = d.move_forward((0, 0))
    assert l1 == (0, -1)

    d = Direction(Direction.R)
    l1 = d.move_forward((0, 0))
    assert l1 == (1, 0)

    d = Direction(Direction.D)
    l1 = d.move_forward((0, 0))
    assert l1 == (0, 1)

    d = Direction("left")
    l1 = d.move_forward((0, 0))
    assert l1 == (-1, 0)

    l2 = d.move_forward((1, 0))
    assert l2 == (0, 0)


def test_add():
    d = Direction(Direction.U)
    l1 = d + "right"
    l2 = d + "left"
    assert l1.direction == Direction.R
    assert l2.direction == Direction.L

    d = Direction("right")
    l1 = d.__add__(Direction.L)
    l2 = d.__add__(Direction.R)
    assert l1.direction == "up"
    assert l2.direction == "down"

    d = Direction("down")
    l1 = d.__add__("right")
    l2 = d.__add__("left")
    assert l1.direction == Direction.L
    assert l2.direction == Direction.R

    d = Direction(Direction.L)
    l1 = d + Direction.R
    l2 = d + Direction.L
    assert l1.direction == Direction.U
    assert l2.direction == Direction.D


def test_RandomAgentProgram():
    # create a list of all the actions a vacuum cleaner can perform
    list = ['Right', 'Left', 'Suck', 'NoOp']
    # create a program and then an object of the RandomAgentProgram
    program = RandomAgentProgram(list)

    agent = Agent(program)
    # create an object of TrivialVacuumEnvironment
    environment = TrivialVacuumEnvironment()
    # add agent to the environment
    environment.add_thing(agent)
    # run the environment
    environment.run()
    # check final status of the environment
    assert environment.status == {(1, 0): 'Clean', (0, 0): 'Clean'}


def test_RandomVacuumAgent():
    # create an object of the RandomVacuumAgent
    agent = RandomVacuumAgent()
    # create an object of TrivialVacuumEnvironment
    environment = TrivialVacuumEnvironment()
    # add agent to the environment
    environment.add_thing(agent)
    # run the environment
    environment.run()
    # check final status of the environment
    assert environment.status == {(1, 0): 'Clean', (0, 0): 'Clean'}


def test_TableDrivenAgent():
    loc_A, loc_B = (0, 0), (1, 0)
    # table defining all the possible states of the agent
    table = {((loc_A, 'Clean'),): 'Right',
             ((loc_A, 'Dirty'),): 'Suck',
             ((loc_B, 'Clean'),): 'Left',
             ((loc_B, 'Dirty'),): 'Suck',
             ((loc_A, 'Dirty'), (loc_A, 'Clean')): 'Right',
             ((loc_A, 'Clean'), (loc_B, 'Dirty')): 'Suck',
             ((loc_B, 'Clean'), (loc_A, 'Dirty')): 'Suck',
             ((loc_B, 'Dirty'), (loc_B, 'Clean')): 'Left',
             ((loc_A, 'Dirty'), (loc_A, 'Clean'), (loc_B, 'Dirty')): 'Suck',
             ((loc_B, 'Dirty'), (loc_B, 'Clean'), (loc_A, 'Dirty')): 'Suck'
             }

    # create an program and then an object of the TableDrivenAgent
    program = TableDrivenAgentProgram(table)
    agent = Agent(program)
    # create an object of TrivialVacuumEnvironment
    environment = TrivialVacuumEnvironment()
    # initializing some environment status
    environment.status = {loc_A: 'Dirty', loc_B: 'Dirty'}
    # add agent to the environment
    environment.add_thing(agent, location=(1, 0))
    # run the environment by single step everytime to check how environment evolves using TableDrivenAgentProgram
    environment.run(steps=1)
    assert environment.status == {(1, 0): 'Clean', (0, 0): 'Dirty'}

    environment.run(steps=1)
    assert environment.status == {(1, 0): 'Clean', (0, 0): 'Dirty'}

    environment.run(steps=1)
    assert environment.status == {(1, 0): 'Clean', (0, 0): 'Clean'}


def test_ReflexVacuumAgent():
    # create an object of the ReflexVacuumAgent
    agent = ReflexVacuumAgent()
    # create an object of TrivialVacuumEnvironment
    environment = TrivialVacuumEnvironment()
    # add agent to the environment
    environment.add_thing(agent)
    # run the environment
    environment.run()
    # check final status of the environment
    assert environment.status == {(1, 0): 'Clean', (0, 0): 'Clean'}


def test_SimpleReflexAgentProgram():
    class Rule:

        def __init__(self, state, action):
            self.__state = state
            self.action = action

        def matches(self, state):
            return self.__state == state

    loc_A = (0, 0)
    loc_B = (1, 0)

    # create rules for a two state Vacuum Environment
    rules = [Rule((loc_A, "Dirty"), "Suck"), Rule((loc_A, "Clean"), "Right"),
             Rule((loc_B, "Dirty"), "Suck"), Rule((loc_B, "Clean"), "Left")]

    def interpret_input(state):
        return state

    # create a program and then an object of the SimpleReflexAgentProgram
    program = SimpleReflexAgentProgram(rules, interpret_input)
    agent = Agent(program)
    # create an object of TrivialVacuumEnvironment
    environment = TrivialVacuumEnvironment()
    # add agent to the environment
    environment.add_thing(agent)
    # run the environment
    environment.run()
    # check final status of the environment
    assert environment.status == {(1, 0): 'Clean', (0, 0): 'Clean'}


def test_ModelBasedReflexAgentProgram():
    class Rule:

        def __init__(self, state, action):
            self.__state = state
            self.action = action

        def matches(self, state):
            return self.__state == state

    loc_A = (0, 0)
    loc_B = (1, 0)

    # create rules for a two-state vacuum environment
    rules = [Rule((loc_A, "Dirty"), "Suck"), Rule((loc_A, "Clean"), "Right"),
             Rule((loc_B, "Dirty"), "Suck"), Rule((loc_B, "Clean"), "Left")]

    def update_state(state, action, percept, transition_model, sensor_model):
        return percept

    # create a program and then an object of the ModelBasedReflexAgentProgram class
    program = ModelBasedReflexAgentProgram(rules, update_state, None, None)
    agent = Agent(program)
    # create an object of TrivialVacuumEnvironment
    environment = TrivialVacuumEnvironment()
    # add agent to the environment
    environment.add_thing(agent)
    # run the environment
    environment.run()
    # check final status of the environment
    assert environment.status == {(1, 0): 'Clean', (0, 0): 'Clean'}


def test_ModelBasedVacuumAgent():
    # create an object of the ModelBasedVacuumAgent
    agent = ModelBasedVacuumAgent()
    # create an object of TrivialVacuumEnvironment
    environment = TrivialVacuumEnvironment()
    # add agent to the environment
    environment.add_thing(agent)
    # run the environment
    environment.run()
    # check final status of the environment
    assert environment.status == {(1, 0): 'Clean', (0, 0): 'Clean'}


def test_TableDrivenVacuumAgent():
    # create an object of the TableDrivenVacuumAgent
    agent = TableDrivenVacuumAgent()
    # create an object of the TrivialVacuumEnvironment
    environment = TrivialVacuumEnvironment()
    # add agent to the environment
    environment.add_thing(agent)
    # run the environment
    environment.run()
    # check final status of the environment
    assert environment.status == {(1, 0): 'Clean', (0, 0): 'Clean'}


def test_compare_agents():
    environment = TrivialVacuumEnvironment
    agents = [ModelBasedVacuumAgent, ReflexVacuumAgent]

    result = compare_agents(environment, agents)
    performance_ModelBasedVacummAgent = result[0][1]
    performance_ReflexVacummAgent = result[1][1]

    # The performance of ModelBasedVacuumAgent will be at least as good as that of
    # ReflexVacuumAgent, since ModelBasedVacuumAgent can identify when it has
    # reached the terminal state (both locations being clean) and will perform
    # NoOp leading to 0 performance change, whereas ReflexVacuumAgent cannot
    # identify the terminal state and thus will keep moving, leading to worse
    # performance compared to ModelBasedVacuumAgent.
    assert performance_ReflexVacummAgent <= performance_ModelBasedVacummAgent


def test_TableDrivenAgentProgram():
    table = {(('foo', 1),): 'action1',
             (('foo', 2),): 'action2',
             (('bar', 1),): 'action3',
             (('bar', 2),): 'action1',
             (('foo', 1), ('foo', 1),): 'action2',
             (('foo', 1), ('foo', 2),): 'action3',
             }
    agent_program = TableDrivenAgentProgram(table)
    assert agent_program(('foo', 1)) == 'action1'
    assert agent_program(('foo', 2)) == 'action3'
    assert agent_program(('invalid percept',)) == None


def test_Agent():
    def constant_prog(percept):
        return percept

    agent = Agent(constant_prog)
    result = agent.program(5)
    assert result == 5


def test_VacuumEnvironment():
    # Initialize Vacuum Environment
    v = VacuumEnvironment(6, 6)
    # Get an agent
    agent = ModelBasedVacuumAgent()
    agent.direction = Direction(Direction.R)
    v.add_thing(agent)
    v.add_thing(Dirt(), location=(2, 1))

    # Check if things are added properly
    assert len([x for x in v.things if isinstance(x, Wall)]) == 20
    assert len([x for x in v.things if isinstance(x, Dirt)]) == 1

    # Let the action begin!
    assert v.percept(agent) == ("Clean", "None")
    v.execute_action(agent, "Forward")
    assert v.percept(agent) == ("Dirty", "None")
    v.execute_action(agent, "TurnLeft")
    v.execute_action(agent, "Forward")
    assert v.percept(agent) == ("Dirty", "Bump")
    v.execute_action(agent, "Suck")
    assert v.percept(agent) == ("Clean", "None")
    old_performance = agent.performance
    v.execute_action(agent, "NoOp")
    assert old_performance == agent.performance


<<<<<<< HEAD
def test_WumpusEnvironment():
    def constant_prog(percept):
        return percept

    # Initialize Wumpus Environment
    w = WumpusEnvironment(constant_prog)

    # Check if things are added properly
    assert len([x for x in w.things if isinstance(x, Wall)]) == 20
    assert any(map(lambda x: isinstance(x, Gold), w.things))
    assert any(map(lambda x: isinstance(x, Explorer), w.things))
    assert not any(map(lambda x: not isinstance(x, Thing), w.things))

    # Check that gold and wumpus are not present on (1,1)
    assert not any(map(lambda x: isinstance(x, Gold) or isinstance(x, WumpusEnvironment),
                       w.list_things_at((1, 1))))

    # Check if w.get_world() segments objects correctly
    assert len(w.get_world()) == 6
    for row in w.get_world():
        assert len(row) == 6

    # Start the game!
    agent = [x for x in w.things if isinstance(x, Explorer)][0]
    gold = [x for x in w.things if isinstance(x, Gold)][0]
    pit = [x for x in w.things if isinstance(x, Pit)][0]

    assert not w.is_done()

    # Check Walls
    agent.location = (1, 2)
    percepts = w.percept(agent)
    assert len(percepts) == 5
    assert any(map(lambda x: isinstance(x, Bump), percepts[0]))

    # Check Gold
    agent.location = gold.location
    percepts = w.percept(agent)
    assert any(map(lambda x: isinstance(x, Glitter), percepts[4]))
    agent.location = (gold.location[0], gold.location[1] + 1)
    percepts = w.percept(agent)
    assert not any(map(lambda x: isinstance(x, Glitter), percepts[4]))

    # Check agent death
    agent.location = pit.location
    assert w.in_danger(agent)
    assert not agent.alive
    assert agent.killed_by == Pit.__name__
    assert agent.performance == -1000

    assert w.is_done()


def test_WumpusEnvironmentActions():
    def constant_prog(percept):
        return percept

    # Initialize Wumpus Environment
    w = WumpusEnvironment(constant_prog)

    agent = [x for x in w.things if isinstance(x, Explorer)][0]
    gold = [x for x in w.things if isinstance(x, Gold)][0]
    pit = [x for x in w.things if isinstance(x, Pit)][0]

    agent.location = (1, 1)
    assert agent.direction.direction == "right"
    w.execute_action(agent, 'TurnRight')
    assert agent.direction.direction == "down"
    w.execute_action(agent, 'TurnLeft')
    assert agent.direction.direction == "right"
    w.execute_action(agent, 'Forward')
    assert agent.location == (2, 1)

    agent.location = gold.location
    w.execute_action(agent, 'Grab')
    assert agent.holding == [gold]

    agent.location = (1, 1)
    w.execute_action(agent, 'Climb')
    assert not any(map(lambda x: isinstance(x, Explorer), w.things))

    assert w.is_done()
=======
# def test_WumpusEnvironment():
#     def constant_prog(percept):
#         return percept
#
#     # Initialize Wumpus Environment
#     w = WumpusEnvironment(constant_prog)
#
#     # Check if things are added properly
#     assert len([x for x in w.things if isinstance(x, Wall)]) == 20
#     assert any(map(lambda x: isinstance(x, Gold), w.things))
#     assert any(map(lambda x: isinstance(x, Explorer), w.things))
#     assert not any(map(lambda x: not isinstance(x, Thing), w.things))
#
#     # Check that gold and wumpus are not present on (1,1)
#     assert not any(map(lambda x: isinstance(x, Gold) or isinstance(x, WumpusEnvironment),
#                        w.list_things_at((1, 1))))
#
#     # Check if w.get_world() segments objects correctly
#     assert len(w.get_world()) == 6
#     for row in w.get_world():
#         assert len(row) == 6
#
#     # Start the game!
#     agent = [x for x in w.things if isinstance(x, Explorer)][0]
#     gold = [x for x in w.things if isinstance(x, Gold)][0]
#     pit = [x for x in w.things if isinstance(x, Pit)][0]
#
#     assert not w.is_done()
#
#     # Check Walls
#     agent.location = (1, 2)
#     percepts = w.percept(agent)
#     assert len(percepts) == 5
#     assert any(map(lambda x: isinstance(x, Bump), percepts[0]))
#
#     # Check Gold
#     agent.location = gold.location
#     percepts = w.percept(agent)
#     assert any(map(lambda x: isinstance(x, Glitter), percepts[4]))
#     agent.location = (gold.location[0], gold.location[1] + 1)
#     percepts = w.percept(agent)
#     assert not any(map(lambda x: isinstance(x, Glitter), percepts[4]))
#
#     # Check agent death
#     agent.location = pit.location
#     assert w.in_danger(agent)
#     assert not agent.alive
#     assert agent.killed_by == Pit.__name__
#     assert agent.performance == -1000
#
#     assert w.is_done()
#
#
# def test_WumpusEnvironmentActions():
#     def constant_prog(percept):
#         return percept
#
#     # Initialize Wumpus Environment
#     w = WumpusEnvironment(constant_prog)
#
#     agent = [x for x in w.things if isinstance(x, Explorer)][0]
#     gold = [x for x in w.things if isinstance(x, Gold)][0]
#     pit = [x for x in w.things if isinstance(x, Pit)][0]
#
#     agent.location = (1, 1)
#     assert agent.direction.direction == "right"
#     w.execute_action(agent, 'TurnRight')
#     assert agent.direction.direction == "down"
#     w.execute_action(agent, 'TurnLeft')
#     assert agent.direction.direction == "right"
#     w.execute_action(agent, 'Forward')
#     assert agent.location == (2, 1)
#
#     agent.location = gold.location
#     w.execute_action(agent, 'Grab')
#     assert agent.holding == [gold]
#
#     agent.location = (1, 1)
#     w.execute_action(agent, 'Climb')
#     assert not any(map(lambda x: isinstance(x, Explorer), w.things))
#
#     assert w.is_done()
>>>>>>> 6473ab13
<|MERGE_RESOLUTION|>--- conflicted
+++ resolved
@@ -295,90 +295,6 @@
     assert old_performance == agent.performance
 
 
-<<<<<<< HEAD
-def test_WumpusEnvironment():
-    def constant_prog(percept):
-        return percept
-
-    # Initialize Wumpus Environment
-    w = WumpusEnvironment(constant_prog)
-
-    # Check if things are added properly
-    assert len([x for x in w.things if isinstance(x, Wall)]) == 20
-    assert any(map(lambda x: isinstance(x, Gold), w.things))
-    assert any(map(lambda x: isinstance(x, Explorer), w.things))
-    assert not any(map(lambda x: not isinstance(x, Thing), w.things))
-
-    # Check that gold and wumpus are not present on (1,1)
-    assert not any(map(lambda x: isinstance(x, Gold) or isinstance(x, WumpusEnvironment),
-                       w.list_things_at((1, 1))))
-
-    # Check if w.get_world() segments objects correctly
-    assert len(w.get_world()) == 6
-    for row in w.get_world():
-        assert len(row) == 6
-
-    # Start the game!
-    agent = [x for x in w.things if isinstance(x, Explorer)][0]
-    gold = [x for x in w.things if isinstance(x, Gold)][0]
-    pit = [x for x in w.things if isinstance(x, Pit)][0]
-
-    assert not w.is_done()
-
-    # Check Walls
-    agent.location = (1, 2)
-    percepts = w.percept(agent)
-    assert len(percepts) == 5
-    assert any(map(lambda x: isinstance(x, Bump), percepts[0]))
-
-    # Check Gold
-    agent.location = gold.location
-    percepts = w.percept(agent)
-    assert any(map(lambda x: isinstance(x, Glitter), percepts[4]))
-    agent.location = (gold.location[0], gold.location[1] + 1)
-    percepts = w.percept(agent)
-    assert not any(map(lambda x: isinstance(x, Glitter), percepts[4]))
-
-    # Check agent death
-    agent.location = pit.location
-    assert w.in_danger(agent)
-    assert not agent.alive
-    assert agent.killed_by == Pit.__name__
-    assert agent.performance == -1000
-
-    assert w.is_done()
-
-
-def test_WumpusEnvironmentActions():
-    def constant_prog(percept):
-        return percept
-
-    # Initialize Wumpus Environment
-    w = WumpusEnvironment(constant_prog)
-
-    agent = [x for x in w.things if isinstance(x, Explorer)][0]
-    gold = [x for x in w.things if isinstance(x, Gold)][0]
-    pit = [x for x in w.things if isinstance(x, Pit)][0]
-
-    agent.location = (1, 1)
-    assert agent.direction.direction == "right"
-    w.execute_action(agent, 'TurnRight')
-    assert agent.direction.direction == "down"
-    w.execute_action(agent, 'TurnLeft')
-    assert agent.direction.direction == "right"
-    w.execute_action(agent, 'Forward')
-    assert agent.location == (2, 1)
-
-    agent.location = gold.location
-    w.execute_action(agent, 'Grab')
-    assert agent.holding == [gold]
-
-    agent.location = (1, 1)
-    w.execute_action(agent, 'Climb')
-    assert not any(map(lambda x: isinstance(x, Explorer), w.things))
-
-    assert w.is_done()
-=======
 # def test_WumpusEnvironment():
 #     def constant_prog(percept):
 #         return percept
@@ -460,5 +376,4 @@
 #     w.execute_action(agent, 'Climb')
 #     assert not any(map(lambda x: isinstance(x, Explorer), w.things))
 #
-#     assert w.is_done()
->>>>>>> 6473ab13
+#     assert w.is_done()